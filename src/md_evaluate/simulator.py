--- conflicted
+++ resolved
@@ -1,14 +1,9 @@
 """
 Written by byunggook.na and heesun88.lee
 """
-<<<<<<< HEAD
-from pathlib import Path
-from tqdm import tqdm
-import json, yaml
-=======
->>>>>>> 70735e08
 import os
 import json
+import yaml
 import time
 import random
 import numpy as np
